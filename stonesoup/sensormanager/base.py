--- conflicted
+++ resolved
@@ -2,13 +2,9 @@
 
 from abc import abstractmethod, ABC
 from typing import Callable, Set
-<<<<<<< HEAD
-from random import sample, shuffle, sample
-=======
 # from random import sample, shuffle
 import numpy as np
 import itertools as it
->>>>>>> d8226f11
 
 from ..base import Base, Property
 from ..sensor.sensor import Sensor
@@ -85,14 +81,10 @@
 
         for sensor in self.sensors:
             actions = sensor.get_actions(timestamp)
-<<<<<<< HEAD
-            sensor_action_assignment[sensor] = sample(list(actions), k=nchoose)
-=======
             sensor_action_assignment[sensor] = np.random.choice(list(actions))
 
         return sensor_action_assignment
 
->>>>>>> d8226f11
 
 class BruteForceSensorManager(SensorManager):
     """A sensor manager which returns a choice of action from those available,
