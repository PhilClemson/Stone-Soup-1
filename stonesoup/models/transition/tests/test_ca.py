# coding: utf-8

import datetime

from pytest import approx
import numpy as np
import scipy as sp
from scipy.stats import multivariate_normal
from ....types.state import State

from ..linear import (
    ConstantAcceleration, CombinedLinearGaussianTransitionModel)


def test_ca1dmodel():
    """ ConstantAcceleration Transition Model test """
    state_vec = np.array([[3.0], [1.0], [0.1]])
    noise_diff_coeffs = np.array([[0.01]])
    base(state_vec, noise_diff_coeffs)


def test_ca2dmodel():
    """ ConstantAcceleration2D Transition Model test """
    state_vec = np.array([[3.0], [1.0], [0.1],
                          [2.0], [2.0], [0.2]])
    noise_diff_coeffs = np.array([0.01, 0.02])
    base(state_vec, noise_diff_coeffs)


def test_ca3dmodel():
    """ ConstantAcceleration3D Transition Model test """
    state_vec = np.array([[3.0], [1.0], [0.1],
                          [2.0], [2.0], [0.2],
                          [4.0], [0.5], [0.05]])
    noise_diff_coeffs = np.array([0.01, 0.02, 0.005])
    base(state_vec, noise_diff_coeffs)


def base(state_vec, noise_diff_coeffs):
    """ Base test for n-dimensional ConstantAcceleration Transition Models """

    # Create a 1D ConstantAcceleration or an n-dimensional
    # CombinedLinearGaussianTransitionModel object
    dim = len(state_vec) // 3  # pos, vel, acc for each dimension
    if dim == 1:
        model_obj = ConstantAcceleration(noise_diff_coeff=noise_diff_coeffs[0])
    else:
        model_list = [ConstantAcceleration(
            noise_diff_coeff=noise_diff_coeffs[i]) for i in range(0, dim)]
        model_obj = CombinedLinearGaussianTransitionModel(model_list)

    # State related variables
    state_vec = state_vec
    old_timestamp = datetime.datetime.now()
    timediff = 1  # 1sec
    new_timestamp = old_timestamp + datetime.timedelta(seconds=timediff)
    time_interval = new_timestamp - old_timestamp

    # Model-related components
    noise_diff_coeffs = noise_diff_coeffs  # m/s^3
    base_mat = np.array([[1, timediff, timediff**2 / 2],
                         [0, 1, timediff],
                         [0, 0, 1]])
    mat_list = [base_mat for num in range(0, dim)]
    F = sp.linalg.block_diag(*mat_list)

    base_covar = np.array([[timediff**5 / 20,
                            timediff**4 / 8,
                            timediff**3 / 6],
                           [timediff**4 / 8,
                            timediff**3 / 3,
                            timediff**2 / 2],
                           [timediff**3 / 6,
                            timediff**2 / 2,
                            timediff]])
    covar_list = [base_covar*noise_diff_coeffs[i]
                  for i in range(0, dim)]
    Q = sp.linalg.block_diag(*covar_list)

    # Ensure ```model_obj.transfer_function(time_interval)``` returns F
    assert np.array_equal(F, model_obj.matrix(
        timestamp=new_timestamp, time_interval=time_interval))

    # Ensure ```model_obj.covar(time_interval)``` returns Q
    assert np.array_equal(Q, model_obj.covar(
        timestamp=new_timestamp, time_interval=time_interval))

    # Propagate a state vector through the model
    # (without noise)
    new_state_vec_wo_noise = model_obj.function(
        State(state_vec),
        timestamp=new_timestamp,
        time_interval=time_interval)
    assert np.array_equal(new_state_vec_wo_noise, F@state_vec)

    # Evaluate the likelihood of the predicted state, given the prior
    # (without noise)
    prob = model_obj.pdf(State(new_state_vec_wo_noise),
                         State(state_vec),
                         timestamp=new_timestamp,
                         time_interval=time_interval)
    assert approx(prob) == multivariate_normal.pdf(
        new_state_vec_wo_noise.T,
        mean=np.array(F@state_vec).ravel(),
        cov=Q)

    # Propagate a state vector throughout the model
    # (with internal noise)
    new_state_vec_w_inoise = model_obj.function(
<<<<<<< HEAD
        State(state_vec),
=======
        state_vec,
        noise=True,
>>>>>>> cf8879fc
        timestamp=new_timestamp,
        time_interval=time_interval)
    assert not np.array_equal(new_state_vec_w_inoise, F@state_vec)

    # Evaluate the likelihood of the predicted state, given the prior
    # (with noise)
    prob = model_obj.pdf(State(new_state_vec_w_inoise),
                         State(state_vec),
                         timestamp=new_timestamp,
                         time_interval=time_interval)
    assert approx(prob) == multivariate_normal.pdf(
        new_state_vec_w_inoise.T,
        mean=np.array(F@state_vec).ravel(),
        cov=Q)

    # Propagate a state vector through the model
    # (with external noise)
    noise = model_obj.rvs(timestamp=new_timestamp, time_interval=time_interval)
    new_state_vec_w_enoise = model_obj.function(
        State(state_vec),
        timestamp=new_timestamp,
        time_interval=time_interval,
        noise=noise)
    assert np.array_equal(new_state_vec_w_enoise, F@state_vec+noise)

    # Evaluate the likelihood of the predicted state, given the prior
    # (with noise)
    prob = model_obj.pdf(State(new_state_vec_w_enoise), State(state_vec),
                         timestamp=new_timestamp, time_interval=time_interval)
    assert approx(prob) == multivariate_normal.pdf(
        new_state_vec_w_enoise.T,
        mean=np.array(F@state_vec).ravel(),
        cov=Q)<|MERGE_RESOLUTION|>--- conflicted
+++ resolved
@@ -107,12 +107,8 @@
     # Propagate a state vector throughout the model
     # (with internal noise)
     new_state_vec_w_inoise = model_obj.function(
-<<<<<<< HEAD
         State(state_vec),
-=======
-        state_vec,
         noise=True,
->>>>>>> cf8879fc
         timestamp=new_timestamp,
         time_interval=time_interval)
     assert not np.array_equal(new_state_vec_w_inoise, F@state_vec)
